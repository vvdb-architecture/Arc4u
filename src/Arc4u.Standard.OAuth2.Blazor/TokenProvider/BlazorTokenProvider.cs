using System;
using System.IdentityModel.Tokens.Jwt;
using System.Net;
using System.Threading;
using System.Threading.Tasks;
using Arc4u.Blazor;
using Arc4u.Dependency.Attribute;
using Arc4u.OAuth2.Token;
using Blazored.LocalStorage;
using Microsoft.JSInterop;

namespace Arc4u.OAuth2.TokenProvider
{
    /// <summary>
    /// Provides an implementation of <see cref="ITokenProvider"/> for Blazor applications.
    /// </summary>
    [Export(ProviderName, typeof(ITokenProvider))]
    public class BlazorTokenProvider : ITokenProvider
    {
        public const string ProviderName = "blazor";

        /// <summary>
        /// Initializes a new instance of the <see cref="BlazorTokenProvider"/> class with the specified local storage service, JS runtime, and token window interop.
        /// </summary>
        /// <param name="localStorageService">The local storage service to use for storing and retrieving tokens.</param>
        /// <param name="jsRuntime">The JS runtime to use for interop calls.</param>
        /// <param name="windowInterop">The token window interop to use for opening a window.</param>
        public BlazorTokenProvider(ILocalStorageService localStorageService, IJSRuntime jsRuntime, ITokenWindowInterop windowInterop)
        {
            _localStorage = localStorageService;
            _jsRuntime = jsRuntime;
            _windowInterop = windowInterop;
        }

        private readonly ILocalStorageService _localStorage;
        private readonly IJSRuntime _jsRuntime;
        private readonly ITokenWindowInterop _windowInterop;

        /// <summary>
        /// Asynchronously retrieves an OAuth2 token.
        /// </summary>
        /// <param name="settings">The settings to be used for getting the token.</param>
        /// <param name="platformParameters">The platform-specific parameters, if any (not used in this implementation).</param>
        /// <returns>A task representing the asynchronous operation, containing the requested <see cref="TokenInfo"/> if successful.</returns>
        /// <exception cref="ArgumentNullException">Thrown when the settings parameter or its Values property is null.</exception>
        /// <exception cref="UriFormatException">Thrown when the RedirectUrl from settings is not a valid URL.</exception>
        /// <exception cref="Exception">Thrown when no token is found after the window operation.</exception>
        public async Task<TokenInfo> GetTokenAsync(IKeyValueSettings settings, object platformParameters)
        {
            if (null == settings) throw new ArgumentNullException(nameof(settings));

            if (null == settings.Values) throw new ArgumentNullException(nameof(settings.Values));

            var token = await GetToken();

            if (null != token) return token;

            var authority = settings.Values.ContainsKey(TokenKeys.AuthorityKey) ? settings.Values[TokenKeys.AuthorityKey] : throw new ArgumentNullException(TokenKeys.AuthorityKey);
            var redirectUrl = settings.Values.ContainsKey(TokenKeys.RedirectUrl) ? settings.Values[TokenKeys.RedirectUrl] : throw new ArgumentNullException(TokenKeys.RedirectUrl);

            var result = Uri.TryCreate(redirectUrl, UriKind.Absolute, out Uri redirectUri);

            if (!result) throw new UriFormatException($"RedirectUrl {redirectUrl} is not a valid url.");

            var redirectTo = WebUtility.UrlEncode(redirectUri.Authority + redirectUri.LocalPath.TrimEnd(new[] { '/' }));

            await _windowInterop.OpenWindowAsync(_jsRuntime, _localStorage, $"{authority}/redirectto/{redirectTo}");

            return await GetToken() ?? throw new Exception("No token found!");
        }

        /// <summary>
        /// Asynchronously retrieves a stored OAuth2 token from local storage.
        /// </summary>
        /// <returns>A task representing the asynchronous operation, containing the requested <see cref="TokenInfo"/> if successful, null otherwise.</returns>
        private async Task<TokenInfo> GetToken()
        {
            var accessToken = await _localStorage.GetItemAsStringAsync("token");

            if (!String.IsNullOrEmpty(accessToken))
            {
                try
                {
                    var token = new JwtSecurityToken(accessToken);
                    if (token.ValidTo > DateTime.UtcNow.AddMinutes(-5))
                        return new TokenInfo("Bearer", accessToken, token.ValidTo);

                    // ensure the token is removed before we try to have a new one.
                    await _localStorage.RemoveItemAsync("token");
                }
                catch (Exception)
                {
                    await _localStorage.RemoveItemAsync("token");
                }

            }

            return null;
        }

<<<<<<< HEAD
        public ValueTask SignOutAsync(IKeyValueSettings settings, CancellationToken cancellationToken)
=======
        /// <summary>
        /// Signs out the user by clearing the token.
        /// </summary>
        /// <param name="settings">The settings to be used for signing out (not used in this implementation).</param>
        public void SignOut(IKeyValueSettings settings)
>>>>>>> d21459f0
        {
            return _localStorage.RemoveItemAsync("token", cancellationToken);
        }
    }
}<|MERGE_RESOLUTION|>--- conflicted
+++ resolved
@@ -98,15 +98,11 @@
             return null;
         }
 
-<<<<<<< HEAD
-        public ValueTask SignOutAsync(IKeyValueSettings settings, CancellationToken cancellationToken)
-=======
-        /// <summary>
+                /// <summary>
         /// Signs out the user by clearing the token.
         /// </summary>
         /// <param name="settings">The settings to be used for signing out (not used in this implementation).</param>
-        public void SignOut(IKeyValueSettings settings)
->>>>>>> d21459f0
+        public ValueTask SignOutAsync(IKeyValueSettings settings, CancellationToken cancellationToken)
         {
             return _localStorage.RemoveItemAsync("token", cancellationToken);
         }
